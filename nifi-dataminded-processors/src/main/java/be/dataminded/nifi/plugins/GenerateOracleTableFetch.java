/*
 * Copyright 2017 Data Minded
 *
 * Licensed under the Apache License, Version 2.0 (the "License");
 * you may not use this file except in compliance with the License.
 * You may obtain a copy of the License at
 *
 *     http://www.apache.org/licenses/LICENSE-2.0
 *
 * Unless required by applicable law or agreed to in writing, software
 * distributed under the License is distributed on an "AS IS" BASIS,
 * WITHOUT WARRANTIES OR CONDITIONS OF ANY KIND, either express or implied.
 * See the License for the specific language governing permissions and
 * limitations under the License.
 */

package be.dataminded.nifi.plugins;

import com.google.common.collect.ImmutableList;
import com.google.common.collect.ImmutableSet;
import org.apache.nifi.annotation.behavior.Stateful;
import org.apache.nifi.annotation.behavior.WritesAttribute;
import org.apache.nifi.annotation.behavior.WritesAttributes;
import org.apache.nifi.annotation.documentation.CapabilityDescription;
import org.apache.nifi.annotation.documentation.Tags;
import org.apache.nifi.components.PropertyDescriptor;
import org.apache.nifi.components.state.Scope;
import org.apache.nifi.components.state.StateManager;
import org.apache.nifi.components.state.StateMap;
import org.apache.nifi.dbcp.DBCPService;
import org.apache.nifi.flowfile.FlowFile;
import org.apache.nifi.logging.ComponentLog;
import org.apache.nifi.processor.AbstractProcessor;
import org.apache.nifi.processor.ProcessContext;
import org.apache.nifi.processor.ProcessSession;
import org.apache.nifi.processor.Relationship;
import org.apache.nifi.processor.exception.ProcessException;
import org.apache.nifi.processor.util.StandardValidators;
import org.apache.nifi.util.StringUtils;

import java.io.IOException;
import java.sql.Connection;
import java.sql.ResultSet;
import java.sql.SQLException;
import java.sql.Statement;
import java.util.HashMap;
import java.util.List;
import java.util.Map;
import java.util.Set;
import java.util.UUID;
import java.util.concurrent.TimeUnit;


@Tags({"database", "sql", "table", "dataminded"})
@CapabilityDescription("Generate queries to extract all data from database tables")
<<<<<<< HEAD
@Stateful(scopes = Scope.CLUSTER, description = "After performing a query on the specified table, the maximum values for "
        + "the specified column(s) will be retained for use in future executions of the query. This allows the Processor "
        + "to fetch only those records that have max values greater than the retained values. This can be used for "
        + "incremental fetching, fetching of newly added rows, etc. To clear the maximum values, clear the state of the processor "
        + "per the State Management documentation")
@WritesAttribute(attribute = "table.name", description = "The table name for which the queries are generated")
=======
>>>>>>> 359c8063
@WritesAttributes({
        @WritesAttribute(attribute = "tenant.name", description = "Hint for which tenant this data is ingested"),
        @WritesAttribute(attribute = "source.name", description = "Hint for which source this data is ingested"),
        @WritesAttribute(attribute = "schema.name", description = "Hint for which schema this data is ingested"),
        @WritesAttribute(attribute = "table.name", description = "The table name for which the queries are generated"),
        @WritesAttribute(attribute = "generateoracletablefetch.total.row.count", description = "the count of the complete table"),
        @WritesAttribute(attribute = "fragment.identifier", description = "All split FlowFiles produced from this query will have the same randomly generated UUID added for this attribute"),
        @WritesAttribute(attribute = "fragment.index", description = "A one-up number that indicates the ordering of the split FlowFiles that were created from a single parent FlowFile"),
        @WritesAttribute(attribute = "fragment.count", description = "The number of split FlowFiles generated from the parent FlowFile"),
        @WritesAttribute(attribute = "segment.original.filename ", description = "The filename for all flowFiles (defragment expects this)")
        })
public class GenerateOracleTableFetch extends AbstractProcessor {

    static final Relationship REL_SUCCESS;

    static final PropertyDescriptor DBCP_SERVICE;
    static final PropertyDescriptor TABLE_NAME;
    static final PropertyDescriptor COLUMN_NAMES;
    static final PropertyDescriptor MAX_VALUE_COLUMN_NAME;
    static final PropertyDescriptor QUERY_TIMEOUT;
    static final PropertyDescriptor NUMBER_OF_PARTITIONS;
    static final PropertyDescriptor SPLIT_COLUMN;

    static final PropertyDescriptor TENANT;
    static final PropertyDescriptor SOURCE;
    static final PropertyDescriptor SCHEMA;

<<<<<<< HEAD
=======
    static final PropertyDescriptor OPTION_TO_NUMBER;
>>>>>>> 359c8063

    @Override
    public void onTrigger(ProcessContext context, ProcessSession session) throws ProcessException {
        final ComponentLog logger = getLogger();

        final DBCPService dbcpService = context.getProperty(DBCP_SERVICE).asControllerService(DBCPService.class);
        final String tableName = context.getProperty(TABLE_NAME).getValue();
        final String schema = context.getProperty(SCHEMA).getValue();
        final String columnNames = context.getProperty(COLUMN_NAMES).getValue();
        final String maxValueColumnName = context.getProperty(MAX_VALUE_COLUMN_NAME).getValue();
        final String splitColumnName = context.getProperty(SPLIT_COLUMN).getValue();
        final int numberOfFetches = Integer.parseInt(context.getProperty(NUMBER_OF_PARTITIONS).getValue());
        final Integer queryTimeout = context.getProperty(QUERY_TIMEOUT).asTimePeriod(TimeUnit.SECONDS).intValue();
        final boolean optionalToNumber = context.getProperty(OPTION_TO_NUMBER).asBoolean();

        final StateManager stateManager = context.getStateManager();
        final StateMap stateMap;

        try {
            stateMap = stateManager.getState(Scope.CLUSTER);
        } catch (final IOException ioe) {
            logger.error("Failed to retrieve observed maximum values from the State Manager. Will not perform "
                    + "query until this is accomplished.", ioe);
            context.yield();
            return;
        }

        try {
<<<<<<< HEAD
            String selectQuery = String.format("SELECT MIN(%s), MAX(%s), COUNT(*) FROM %s.%s",
                                               splitColumnName,
                                               splitColumnName,
                                               schema,
                                               tableName);

            if(!StringUtils.isEmpty(maxValueColumnName)) {
                // Make a mutable copy of the current state property map. This will be updated by the result row callback, and eventually
                // set as the current state map (after the session has been committed)
                final Map<String, String> statePropertyMap = new HashMap<>(stateMap.toMap());

                final String fullyQualifiedStateKey = getStateKey(tableName, maxValueColumnName);
                String maxValue = statePropertyMap.get(fullyQualifiedStateKey);

                selectQuery = String.format("%s WHERE %s > %s", selectQuery, maxValueColumnName, value)
            }
=======

            String queryStatement = "SELECT MIN(%s), MAX(%s), COUNT(%s) FROM %s.%s";
            if(optionalToNumber) {queryStatement = "SELECT MIN(TO_NUMBER(%s)), MAX(TO_NUMBER(%s)), COUNT(%s) FROM %s.%s";}

            String selectQuery = String.format(queryStatement,
                    splitColumnName,
                    splitColumnName,
                    splitColumnName,
                    schema,
                    tableName);
>>>>>>> 359c8063

            long low, high, numberOfRecords;

            // Fetch metadata from the database //
            try (final Connection con = dbcpService.getConnection();
                 final Statement statement = con.createStatement()) {
                statement.setQueryTimeout(queryTimeout);

                logger.debug("Executing {}", new Object[]{selectQuery});
                ResultSet resultSet = statement.executeQuery(selectQuery);
                if (resultSet.next()) {
                    low = resultSet.getLong(1);
                    high = resultSet.getLong(2);
                    numberOfRecords = resultSet.getLong(3);
                } else {
                    logger.error(
                            "Something is very wrong here, one row (even if count is zero) should have been returned: {}",
                            new Object[]{selectQuery});
                    throw new SQLException("No rows returned from metadata query: " + selectQuery);
                }
            } catch (SQLException e) {
                logger.error("Unable to execute SQL select query {} due to {}", new Object[]{selectQuery, e});
                throw new ProcessException(e);
            }

            long chunks = Math.min(numberOfFetches, numberOfRecords);
            long chunkSize = (high - low) / Math.max(chunks, 1);
            final String fragmentIdentifier = UUID.randomUUID().toString();
            for (int i = 0; i < chunks; i++) {
                long min = (low + i * chunkSize);
                long max = (i == chunks - 1) ? high : Math.min((i + 1) * chunkSize - 1 + low, high);
                String query = String.format("SELECT %s FROM %s.%s WHERE %s BETWEEN %s AND %s",
                                             columnNames,
                                             schema,
                                             tableName,
                                             splitColumnName,
                                             min,
                                             max);
                FlowFile sqlFlowFile = session.create();
                sqlFlowFile = session.write(sqlFlowFile, out -> out.write(query.getBytes()));
                sqlFlowFile = session.putAttribute(sqlFlowFile, "table.name", sanitizeAttribute(tableName));

                sqlFlowFile = session.putAttribute(sqlFlowFile, "generateoracletablefetch.total.row.count", String.valueOf(numberOfRecords));

                sqlFlowFile = session.putAttribute(sqlFlowFile, "fragment.identifier", fragmentIdentifier);
                sqlFlowFile = session.putAttribute(sqlFlowFile, "fragment.index", Integer.toString(i));
                sqlFlowFile = session.putAttribute(sqlFlowFile, "segment.original.filename", fragmentIdentifier);
                sqlFlowFile = session.putAttribute(sqlFlowFile, "fragment.count", Long.toString(chunks));

                String tenant = context.getProperty(TENANT).getValue();
                String source = context.getProperty(SOURCE).getValue();

                if (tenant != null) {
                    sqlFlowFile = session.putAttribute(sqlFlowFile, "tenant.name", sanitizeAttribute(tenant));
                }

                if (source != null) {
                    sqlFlowFile = session.putAttribute(sqlFlowFile, "source.name", sanitizeAttribute(source));

                }

                if (schema != null) {
                    sqlFlowFile = session.putAttribute(sqlFlowFile, "schema.name", sanitizeAttribute(schema));
                }

                session.transfer(sqlFlowFile, REL_SUCCESS);
            }

            session.commit();
        } catch (final ProcessException pe) {
            // Log the cause of the ProcessException if it is available
            Throwable t = (pe.getCause() == null ? pe : pe.getCause());
            logger.error("Error during processing: {}", new Object[]{t.getMessage()}, t);
            session.rollback();
            context.yield();
        }
    }

    private static String getStateKey(String prefix, String columnName) {

        StringBuilder sb = new StringBuilder();
        if (prefix != null) {
            sb.append(prefix.toLowerCase());
            sb.append("@!@");
        }
        if (columnName != null) {
            sb.append(columnName.toLowerCase());
        }
        return sb.toString();
    }

    private String sanitizeAttribute(String attribute) {
        if (attribute == null) {
            return null;
        }
        return attribute.toLowerCase().replaceAll("_", "-");
    }


    @Override
    public Set<Relationship> getRelationships() {
        return ImmutableSet.of(REL_SUCCESS);
    }


    @Override
    protected List<PropertyDescriptor> getSupportedPropertyDescriptors() {
        return ImmutableList.of(DBCP_SERVICE,
                                TABLE_NAME,
                                COLUMN_NAMES,
                                QUERY_TIMEOUT,
                                NUMBER_OF_PARTITIONS,
                                SPLIT_COLUMN,
                                TENANT,
                                SOURCE,
                                SCHEMA,
                                OPTION_TO_NUMBER);
    }

    static {


        REL_SUCCESS = new Relationship.Builder()
                .name("success")
                .description("Successfully created FlowFile from SQL query result set.")
                .build();

        DBCP_SERVICE = new org.apache.nifi.components.PropertyDescriptor.Builder()
                .name("Database Connection Pooling Service")
                .description("The Controller Service that is used to obtain a connection to the database.")
                .required(true)
                .identifiesControllerService(DBCPService.class)
                .build();

        TABLE_NAME = new org.apache.nifi.components.PropertyDescriptor.Builder()
                .name("Table Name")
                .description("The name of the database table to be queried.")
                .required(true)
                .addValidator(StandardValidators.NON_EMPTY_VALIDATOR).build();

        COLUMN_NAMES = new org.apache.nifi.components.PropertyDescriptor.Builder()
                .name("Columns to Return")
                .description(
                        "A comma-separated list of column names to be used in the query. If your database requires special treatment of the names (quoting, e.g.), each name should include such treatment. If no column names are supplied, all columns in the specified table will be returned.")
                .required(false)
                .defaultValue("*")
                .addValidator(StandardValidators.NON_EMPTY_VALIDATOR)
                .build();

        MAX_VALUE_COLUMN_NAME = new PropertyDescriptor.Builder()
                .name("Maximum-value Columns")
                .description("A column name. The processor will keep track of the maximum value "
                        + "for the column that has been returned since the processor started running. This processor "
                        + "can be used to retrieve only those rows that have been added/updated since the last retrieval. Note that some "
                        + "JDBC types such as bit/boolean are not conducive to maintaining maximum value, so columns of these "
                        + "types should not be listed in this property, and will result in error(s) during processing. NOTE: It is important "
                        + "to use consistent max-value column names for a given table for incremental fetch to work properly.")
                .required(false)
                .addValidator(StandardValidators.NON_EMPTY_VALIDATOR)
                .expressionLanguageSupported(true)
                .build();

        QUERY_TIMEOUT = new org.apache.nifi.components.PropertyDescriptor.Builder()
                .name("Max Wait Time")
                .description(
                        "The maximum amount of time allowed for a running SQL select query , zero means there is no limit. Max time less than 1 second will be equal to zero.")
                .defaultValue("0 seconds")
                .required(true)
                .addValidator(StandardValidators.TIME_PERIOD_VALIDATOR)
                .build();

        NUMBER_OF_PARTITIONS = new PropertyDescriptor.Builder()
                .name("number-of-partitions")
                .displayName("Number of partitions")
                .defaultValue("4")
                .addValidator(StandardValidators.NON_NEGATIVE_INTEGER_VALIDATOR)
                .build();

        SPLIT_COLUMN = new PropertyDescriptor.Builder()
                .name("split-column")
                .displayName("Split column")
                .required(true)
                .addValidator(StandardValidators.NON_EMPTY_VALIDATOR)
                .addValidator(StandardValidators.NON_BLANK_VALIDATOR)
                .build();

        TENANT = new PropertyDescriptor.Builder()
                .name("tenant")
                .displayName("Tenant")
                .required(false)
                .defaultValue(null)
                .addValidator(StandardValidators.NON_EMPTY_VALIDATOR)
                .description("Hint for which tenant this data is ingested")
                .build();

        SOURCE = new PropertyDescriptor.Builder()
                .name("source")
                .displayName("Source")
                .required(false)
                .defaultValue(null)
                .addValidator(StandardValidators.NON_EMPTY_VALIDATOR)
                .description("Hint for which source this data is ingested")
                .build();

        SCHEMA = new PropertyDescriptor.Builder()
                .name("schema")
                .displayName("Schema")
                .defaultValue(null)
                .required(true)
                .addValidator(StandardValidators.NON_EMPTY_VALIDATOR)
                .description("Hint for which schema this data is ingested")
                .build();

        OPTION_TO_NUMBER = new PropertyDescriptor.Builder()
                .name("optionalToNumber")
                .displayName("Optional to number")
                .defaultValue("false")
                .required(false)
                .allowableValues("true", "false")
                .addValidator(StandardValidators.BOOLEAN_VALIDATOR)
                .description("option if the split column has to be cast to a number")
                .build();
    }
}<|MERGE_RESOLUTION|>--- conflicted
+++ resolved
@@ -53,15 +53,11 @@
 
 @Tags({"database", "sql", "table", "dataminded"})
 @CapabilityDescription("Generate queries to extract all data from database tables")
-<<<<<<< HEAD
 @Stateful(scopes = Scope.CLUSTER, description = "After performing a query on the specified table, the maximum values for "
         + "the specified column(s) will be retained for use in future executions of the query. This allows the Processor "
         + "to fetch only those records that have max values greater than the retained values. This can be used for "
         + "incremental fetching, fetching of newly added rows, etc. To clear the maximum values, clear the state of the processor "
         + "per the State Management documentation")
-@WritesAttribute(attribute = "table.name", description = "The table name for which the queries are generated")
-=======
->>>>>>> 359c8063
 @WritesAttributes({
         @WritesAttribute(attribute = "tenant.name", description = "Hint for which tenant this data is ingested"),
         @WritesAttribute(attribute = "source.name", description = "Hint for which source this data is ingested"),
@@ -72,7 +68,7 @@
         @WritesAttribute(attribute = "fragment.index", description = "A one-up number that indicates the ordering of the split FlowFiles that were created from a single parent FlowFile"),
         @WritesAttribute(attribute = "fragment.count", description = "The number of split FlowFiles generated from the parent FlowFile"),
         @WritesAttribute(attribute = "segment.original.filename ", description = "The filename for all flowFiles (defragment expects this)")
-        })
+})
 public class GenerateOracleTableFetch extends AbstractProcessor {
 
     static final Relationship REL_SUCCESS;
@@ -81,6 +77,7 @@
     static final PropertyDescriptor TABLE_NAME;
     static final PropertyDescriptor COLUMN_NAMES;
     static final PropertyDescriptor MAX_VALUE_COLUMN_NAME;
+    static final PropertyDescriptor MAX_VALUE_COLUMN_START_VALUE;
     static final PropertyDescriptor QUERY_TIMEOUT;
     static final PropertyDescriptor NUMBER_OF_PARTITIONS;
     static final PropertyDescriptor SPLIT_COLUMN;
@@ -89,10 +86,7 @@
     static final PropertyDescriptor SOURCE;
     static final PropertyDescriptor SCHEMA;
 
-<<<<<<< HEAD
-=======
     static final PropertyDescriptor OPTION_TO_NUMBER;
->>>>>>> 359c8063
 
     @Override
     public void onTrigger(ProcessContext context, ProcessSession session) throws ProcessException {
@@ -103,6 +97,7 @@
         final String schema = context.getProperty(SCHEMA).getValue();
         final String columnNames = context.getProperty(COLUMN_NAMES).getValue();
         final String maxValueColumnName = context.getProperty(MAX_VALUE_COLUMN_NAME).getValue();
+        final String maxValueColumnStartValue = context.getProperty(MAX_VALUE_COLUMN_START_VALUE).getValue();
         final String splitColumnName = context.getProperty(SPLIT_COLUMN).getValue();
         final int numberOfFetches = Integer.parseInt(context.getProperty(NUMBER_OF_PARTITIONS).getValue());
         final Integer queryTimeout = context.getProperty(QUERY_TIMEOUT).asTimePeriod(TimeUnit.SECONDS).intValue();
@@ -121,27 +116,11 @@
         }
 
         try {
-<<<<<<< HEAD
-            String selectQuery = String.format("SELECT MIN(%s), MAX(%s), COUNT(*) FROM %s.%s",
-                                               splitColumnName,
-                                               splitColumnName,
-                                               schema,
-                                               tableName);
-
-            if(!StringUtils.isEmpty(maxValueColumnName)) {
-                // Make a mutable copy of the current state property map. This will be updated by the result row callback, and eventually
-                // set as the current state map (after the session has been committed)
-                final Map<String, String> statePropertyMap = new HashMap<>(stateMap.toMap());
-
-                final String fullyQualifiedStateKey = getStateKey(tableName, maxValueColumnName);
-                String maxValue = statePropertyMap.get(fullyQualifiedStateKey);
-
-                selectQuery = String.format("%s WHERE %s > %s", selectQuery, maxValueColumnName, value)
+
+            String queryStatement = "SELECT MIN(%s), MAX(%s), COUNT(%s) FROM %s.%s";
+            if (optionalToNumber) {
+                queryStatement = "SELECT MIN(TO_NUMBER(%s)), MAX(TO_NUMBER(%s)), COUNT(%s) FROM %s.%s";
             }
-=======
-
-            String queryStatement = "SELECT MIN(%s), MAX(%s), COUNT(%s) FROM %s.%s";
-            if(optionalToNumber) {queryStatement = "SELECT MIN(TO_NUMBER(%s)), MAX(TO_NUMBER(%s)), COUNT(%s) FROM %s.%s";}
 
             String selectQuery = String.format(queryStatement,
                     splitColumnName,
@@ -149,7 +128,21 @@
                     splitColumnName,
                     schema,
                     tableName);
->>>>>>> 359c8063
+
+            if (!StringUtils.isEmpty(maxValueColumnName)) {
+                // Make a mutable copy of the current state property map. This will be updated by the result row callback, and eventually
+                // set as the current state map (after the session has been committed)
+                final Map<String, String> statePropertyMap = new HashMap<>(stateMap.toMap());
+
+                final String fullyQualifiedStateKey = getStateKey(tableName, maxValueColumnName);
+                String maxValue = statePropertyMap.get(fullyQualifiedStateKey);
+
+                if(StringUtils.isBlank(maxValue)) {
+                    maxValue = maxValueColumnStartValue;
+                }
+
+                selectQuery = String.format("%s WHERE %s >= %s", selectQuery, maxValueColumnName, maxValue);
+            }
 
             long low, high, numberOfRecords;
 
@@ -182,12 +175,12 @@
                 long min = (low + i * chunkSize);
                 long max = (i == chunks - 1) ? high : Math.min((i + 1) * chunkSize - 1 + low, high);
                 String query = String.format("SELECT %s FROM %s.%s WHERE %s BETWEEN %s AND %s",
-                                             columnNames,
-                                             schema,
-                                             tableName,
-                                             splitColumnName,
-                                             min,
-                                             max);
+                        columnNames,
+                        schema,
+                        tableName,
+                        splitColumnName,
+                        min,
+                        max);
                 FlowFile sqlFlowFile = session.create();
                 sqlFlowFile = session.write(sqlFlowFile, out -> out.write(query.getBytes()));
                 sqlFlowFile = session.putAttribute(sqlFlowFile, "table.name", sanitizeAttribute(tableName));
@@ -258,15 +251,15 @@
     @Override
     protected List<PropertyDescriptor> getSupportedPropertyDescriptors() {
         return ImmutableList.of(DBCP_SERVICE,
-                                TABLE_NAME,
-                                COLUMN_NAMES,
-                                QUERY_TIMEOUT,
-                                NUMBER_OF_PARTITIONS,
-                                SPLIT_COLUMN,
-                                TENANT,
-                                SOURCE,
-                                SCHEMA,
-                                OPTION_TO_NUMBER);
+                TABLE_NAME,
+                COLUMN_NAMES,
+                QUERY_TIMEOUT,
+                NUMBER_OF_PARTITIONS,
+                SPLIT_COLUMN,
+                TENANT,
+                SOURCE,
+                SCHEMA,
+                OPTION_TO_NUMBER);
     }
 
     static {
@@ -300,7 +293,7 @@
                 .build();
 
         MAX_VALUE_COLUMN_NAME = new PropertyDescriptor.Builder()
-                .name("Maximum-value Columns")
+                .name("Maximum-value Column Name")
                 .description("A column name. The processor will keep track of the maximum value "
                         + "for the column that has been returned since the processor started running. This processor "
                         + "can be used to retrieve only those rows that have been added/updated since the last retrieval. Note that some "
@@ -312,6 +305,14 @@
                 .expressionLanguageSupported(true)
                 .build();
 
+        MAX_VALUE_COLUMN_START_VALUE = new PropertyDescriptor.Builder()
+                .name("Maximum-value Column start value")
+                .description("The initial value for Maximum-value Column to start from.")
+                .required(false)
+                .addValidator(StandardValidators.NON_EMPTY_VALIDATOR)
+                .expressionLanguageSupported(true)
+                .build();
+
         QUERY_TIMEOUT = new org.apache.nifi.components.PropertyDescriptor.Builder()
                 .name("Max Wait Time")
                 .description(
